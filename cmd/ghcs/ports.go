--- conflicted
+++ resolved
@@ -173,16 +173,8 @@
 		Short: "Mark port as public",
 		Args:  cobra.ExactArgs(2),
 		RunE: func(cmd *cobra.Command, args []string) error {
-<<<<<<< HEAD
-			return updatePortVisibility(args[0], args[1], true)
-=======
-			if len(args) < 2 {
-				return errors.New("[codespace_name] [source] port number are required.")
-			}
-
 			log := output.NewLogger(os.Stdout, os.Stderr, false)
 			return updatePortVisibility(log, args[0], args[1], true)
->>>>>>> 9b109688
 		},
 	}
 }
@@ -193,16 +185,8 @@
 		Short: "Mark port as private",
 		Args:  cobra.ExactArgs(2),
 		RunE: func(cmd *cobra.Command, args []string) error {
-<<<<<<< HEAD
-			return updatePortVisibility(args[0], args[1], false)
-=======
-			if len(args) < 2 {
-				return errors.New("[codespace_name] [source] port number are required.")
-			}
-
 			log := output.NewLogger(os.Stdout, os.Stderr, false)
 			return updatePortVisibility(log, args[0], args[1], false)
->>>>>>> 9b109688
 		},
 	}
 }
@@ -260,16 +244,8 @@
 		Short: "Forward port",
 		Args:  cobra.ExactArgs(3),
 		RunE: func(cmd *cobra.Command, args []string) error {
-<<<<<<< HEAD
-			return forwardPort(args[0], args[1], args[2])
-=======
-			if len(args) < 3 {
-				return errors.New("[codespace_name] [source] [dst] port number are required.")
-			}
-
 			log := output.NewLogger(os.Stdout, os.Stderr, false)
 			return forwardPort(log, args[0], args[1], args[2])
->>>>>>> 9b109688
 		},
 	}
 }
